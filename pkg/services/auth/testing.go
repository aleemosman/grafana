--- conflicted
+++ resolved
@@ -57,11 +57,8 @@
 	}
 }
 
-<<<<<<< HEAD
-=======
 // Init initializes the service.
 // Required for dependency injection.
->>>>>>> 925aab6a
 func (s *FakeUserAuthTokenService) Init() error {
 	return nil
 }
