--- conflicted
+++ resolved
@@ -124,7 +124,6 @@
 	cnnstr := ""
 	switch DbCfg.Type {
 	case "mysql":
-<<<<<<< HEAD
 		protocol := "tcp"
 		if strings.HasPrefix(DbCfg.Host, "/") {
 			protocol = "unix"
@@ -132,9 +131,7 @@
 
 		cnnstr = fmt.Sprintf("%s:%s@%s(%s)/%s?charset=utf8",
 			DbCfg.User, DbCfg.Pwd, protocol, DbCfg.Host, DbCfg.Name)
-=======
-		cnnstr = fmt.Sprintf("%s:%s@tcp(%s)/%s?charset=utf8",
-			DbCfg.User, DbCfg.Pwd, DbCfg.Host, DbCfg.Name)
+
 		if mysqlConfig.SslMode == "true" || mysqlConfig.SslMode == "skip-verify" {
 			tlsCert, err := makeCert("custom", mysqlConfig)
 			if err != nil {
@@ -143,7 +140,6 @@
 			mysql.RegisterTLSConfig("custom", tlsCert)
 			cnnstr += "&tls=custom"
 		}
->>>>>>> 3f9f0679
 	case "postgres":
 		var host, port = "127.0.0.1", "5432"
 		fields := strings.Split(DbCfg.Host, ":")
