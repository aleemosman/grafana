--- conflicted
+++ resolved
@@ -73,7 +73,6 @@
 	return nil
 }
 
-<<<<<<< HEAD
 func (ns *NotificationService) Run(ctx context.Context) error {
 	for {
 		select {
@@ -105,15 +104,6 @@
 
 func (ns *NotificationService) SendWebhookSync(ctx context.Context, cmd *m.SendWebhookSync) error {
 	return ns.sendWebRequestSync(ctx, &Webhook{
-		Url:        cmd.Url,
-		User:       cmd.User,
-		Password:   cmd.Password,
-		Body:       cmd.Body,
-		HttpMethod: cmd.HttpMethod,
-		HttpHeader: cmd.HttpHeader,
-=======
-func SendWebhookSync(ctx context.Context, cmd *m.SendWebhookSync) error {
-	return sendWebRequestSync(ctx, &Webhook{
 		Url:         cmd.Url,
 		User:        cmd.User,
 		Password:    cmd.Password,
@@ -121,7 +111,6 @@
 		HttpMethod:  cmd.HttpMethod,
 		HttpHeader:  cmd.HttpHeader,
 		ContentType: cmd.ContentType,
->>>>>>> c4b57a25
 	})
 }
 
