--- conflicted
+++ resolved
@@ -76,11 +76,7 @@
 	SearchService        *search.SearchService            `inject:""`
 	ShortURLService      *shorturls.ShortURLService       `inject:""`
 	Live                 *live.GrafanaLive                `inject:""`
-<<<<<<< HEAD
-	MiddlewareService    *middleware.MiddlewareService    `inject:""`
-=======
 	ContextHandler       *contexthandler.ContextHandler   `inject:""`
->>>>>>> 925aab6a
 	Listener             net.Listener
 }
 
@@ -299,21 +295,13 @@
 func (hs *HTTPServer) addMiddlewaresAndStaticRoutes() {
 	m := hs.macaron
 
-<<<<<<< HEAD
-	m.Use(hs.MiddlewareService.Logger)
-=======
 	m.Use(middleware.Logger(hs.Cfg))
->>>>>>> 925aab6a
 
 	if setting.EnableGzip {
 		m.Use(hs.MiddlewareService.Gzipper)
 	}
 
-<<<<<<< HEAD
-	m.Use(hs.MiddlewareService.Recovery)
-=======
 	m.Use(middleware.Recovery(hs.Cfg))
->>>>>>> 925aab6a
 
 	for _, route := range plugins.StaticRoutes {
 		pluginRoute := path.Join("/public/plugins/", route.PluginId)
@@ -329,11 +317,7 @@
 		hs.mapStatic(m, hs.Cfg.ImagesDir, "", "/public/img/attachments")
 	}
 
-<<<<<<< HEAD
-	m.Use(hs.MiddlewareService.AddDefaultResponseHeaders)
-=======
 	m.Use(middleware.AddDefaultResponseHeaders(hs.Cfg))
->>>>>>> 925aab6a
 
 	if setting.ServeFromSubPath && setting.AppSubUrl != "" {
 		m.SetURLPrefix(setting.AppSubUrl)
@@ -351,21 +335,12 @@
 	m.Use(hs.apiHealthHandler)
 	m.Use(hs.metricsEndpoint)
 
-<<<<<<< HEAD
-	m.Use(hs.MiddlewareService.ContextHandler)
+	m.Use(hs.ContextHandler.Middleware)
 	m.Use(hs.MiddlewareService.OrgRedirect)
-
-	// needs to be after context handler
-	if setting.EnforceDomain {
-		m.Use(hs.MiddlewareService.ValidateHostHeader)
-=======
-	m.Use(hs.ContextHandler.Middleware)
-	m.Use(middleware.OrgRedirect())
 
 	// needs to be after context handler
 	if setting.EnforceDomain {
 		m.Use(middleware.ValidateHostHeader(hs.Cfg.Domain))
->>>>>>> 925aab6a
 	}
 
 	m.Use(hs.MiddlewareService.HandleNoCacheHeader)
