define([
  'angular',
  'jquery',
  'kbn',
  'moment',
  'lodash'
],
function (angular, $, kbn, moment, _) {
  'use strict';

  var module = angular.module('grafana.directives');

  module.directive('grafanaGraph', function($rootScope, timeSrv) {
    return {
      restrict: 'A',
      template: '<div> </div>',
      link: function(scope, elem) {
        var data, annotations;
        var dashboard = scope.dashboard;
        var legendSideLastValue = null;

        scope.$on('refresh',function() {
          scope.get_data();
        });

        scope.$on('toggleLegend', function() {
          render_panel();
        });

        // Receive render events
        scope.$on('render',function(event, renderData) {
          data = renderData || data;
          if (!data) {
            scope.get_data();
            return;
          }
          annotations = data.annotations || annotations;
          render_panel();
        });

        function setElementHeight() {
          try {
            var height = scope.height || scope.panel.height || scope.row.height;
            if (_.isString(height)) {
              height = parseInt(height.replace('px', ''), 10);
            }

            height = height - 32; // subtract panel title bar

            if (scope.panel.legend.show && !scope.panel.legend.rightSide) {
              height = height - 21; // subtract one line legend
            }

            elem.css('height', height + 'px');

            return true;
          } catch(e) { // IE throws errors sometimes
            return false;
          }
        }

        function shouldAbortRender() {
          if (!data) {
            return true;
          }

          if ($rootScope.fullscreen && !scope.fullscreen) {
            return true;
          }

          if (!setElementHeight()) { return true; }

          if (_.isString(data)) {
            render_panel_as_graphite_png(data);
            return true;
          }

          if (elem.width() === 0) {
            return;
          }
        }

        function updateLegendValues(plot) {
          var yaxis = plot.getYAxes();

          for (var i = 0; i < data.length; i++) {
            var series = data[i];
            var axis = yaxis[series.yaxis - 1];
            var formater = kbn.valueFormats[scope.panel.y_formats[series.yaxis - 1]];
            series.updateLegendValues(formater, axis.tickDecimals, axis.scaledDecimals);
          }

        }

        // Function for rendering panel
        function render_panel() {
          if (shouldAbortRender()) {
            return;
          }

          var panel = scope.panel;
          var stack = panel.stack ? true : null;

          // Populate element
          var options = {
<<<<<<< HEAD
=======
            hooks: { draw: [updateLegendValues] },
>>>>>>> cc31a12b
            legend: { show: false },
            series: {
              stackpercent: panel.stack ? panel.percentage : false,
              stack: panel.percentage ? null : stack,
              lines:  {
                show: panel.lines,
                zero: false,
                fill: translateFillOption(panel.fill),
                lineWidth: panel.linewidth,
                steps: panel.steppedLine
              },
              bars:   {
                show: panel.bars,
                fill: 1,
                barWidth: 1,
                zero: false,
                lineWidth: 0
              },
              points: {
                show: panel.points,
                fill: 1,
                fillColor: false,
                radius: panel.pointradius
              },
              shadowSize: 1
            },
            yaxes: [],
            xaxis: {},
            grid: {
              minBorderMargin: 0,
              markings: [],
              backgroundColor: null,
              borderWidth: 0,
              hoverable: true,
              color: '#c8c8c8'
            },
            selection: {
              mode: "x",
              color: '#666'
            }
          };

          for (var i = 0; i < data.length; i++) {
            var series = data[i];
            series.applySeriesOverrides(panel.seriesOverrides);
            series.data = series.getFlotPairs(panel.nullPointMode, panel.y_formats);
            // if hidden remove points and disable stack
            if (scope.hiddenSeries[series.info.alias]) {
              series.data = [];
              series.stack = false;
            }
          }

          if (data.length && data[0].info.timeStep) {
            options.series.bars.barWidth = data[0].info.timeStep / 1.5;
          }

          addTimeAxis(options);
          addGridThresholds(options, panel);
          addAnnotations(options);
          configureAxisOptions(data, options);

          var sortedSeries = _.sortBy(data, function(series) { return series.zindex; });

          function callPlot() {
            try {
              $.plot(elem, sortedSeries, options);
            } catch (e) {
              console.log('flotcharts error', e);
            }

            addAxisLabels();
          }

          if (shouldDelayDraw(panel)) {
            setTimeout(callPlot, 50);
            legendSideLastValue = panel.legend.rightSide;
          }
          else {
            callPlot();
          }
        }

        function translateFillOption(fill) {
          return fill === 0 ? 0.001 : fill/10;
        }

        function shouldDelayDraw(panel) {
          if (panel.legend.rightSide) {
            return true;
          }
          if (legendSideLastValue !== null && panel.legend.rightSide !== legendSideLastValue) {
            return true;
          }
          return false;
        }

        function addTimeAxis(options) {
          var ticks = elem.width() / 100;
          var min = _.isUndefined(scope.range.from) ? null : scope.range.from.getTime();
          var max = _.isUndefined(scope.range.to) ? null : scope.range.to.getTime();

          options.xaxis = {
            timezone: dashboard.timezone,
            show: scope.panel['x-axis'],
            mode: "time",
            min: min,
            max: max,
            label: "Datetime",
            ticks: ticks,
            timeformat: time_format(scope.interval, ticks, min, max),
          };
        }

        function addGridThresholds(options, panel) {
          if (panel.grid.threshold1) {
            var limit1 = panel.grid.thresholdLine ? panel.grid.threshold1 : (panel.grid.threshold2 || null);
            options.grid.markings.push({
              yaxis: { from: panel.grid.threshold1, to: limit1 },
              color: panel.grid.threshold1Color
            });

            if (panel.grid.threshold2) {
              var limit2;
              if (panel.grid.thresholdLine) {
                limit2 = panel.grid.threshold2;
              } else {
                limit2 = panel.grid.threshold1 > panel.grid.threshold2 ?  -Infinity : +Infinity;
              }
              options.grid.markings.push({
                yaxis: { from: panel.grid.threshold2, to: limit2 },
                color: panel.grid.threshold2Color
              });
            }
          }
        }

        function addAnnotations(options) {
          if(!annotations || annotations.length === 0) {
            return;
          }

          var types = {};

          _.each(annotations, function(event) {
            if (!types[event.annotation.name]) {
              types[event.annotation.name] = {
                level: _.keys(types).length + 1,
                icon: {
                  icon: "icon-chevron-down",
                  size: event.annotation.iconSize,
                  color: event.annotation.iconColor,
                }
              };
            }

            if (event.annotation.showLine) {
              options.grid.markings.push({
                color: event.annotation.lineColor,
                lineWidth: 1,
                xaxis: { from: event.min, to: event.max }
              });
            }
          });

          options.events = {
            levels: _.keys(types).length + 1,
            data: annotations,
            types: types
          };
        }

        function addAxisLabels() {
          if (scope.panel.leftYAxisLabel) {
            elem.css('margin-left', '10px');
            var yaxisLabel = $("<div class='axisLabel yaxisLabel'></div>")
              .text(scope.panel.leftYAxisLabel)
              .appendTo(elem);

            yaxisLabel.css("margin-top", yaxisLabel.width() / 2 - 20);
          } else if (elem.css('margin-left')) {
            elem.css('margin-left', '');
          }
        }

        function configureAxisOptions(data, options) {
          var defaults = {
            position: 'left',
            show: scope.panel['y-axis'],
            min: scope.panel.grid.leftMin,
            max: scope.panel.percentage && scope.panel.stack ? 100 : scope.panel.grid.leftMax,
          };

          options.yaxes.push(defaults);

          if (_.findWhere(data, {yaxis: 2})) {
            var secondY = _.clone(defaults);
            secondY.position = 'right';
            secondY.min = scope.panel.grid.rightMin;
            secondY.max = scope.panel.percentage && scope.panel.stack ? 100 : scope.panel.grid.rightMax;
            options.yaxes.push(secondY);
            configureAxisMode(options.yaxes[1], scope.panel.y_formats[1]);
          }

          configureAxisMode(options.yaxes[0], scope.panel.y_formats[0]);
        }

        function configureAxisMode(axis, format) {
          axis.tickFormatter = function(val, axis) {
            return kbn.valueFormats[format](val, axis.tickDecimals, axis.scaledDecimals);
          };
        }

        function time_format(interval, ticks, min, max) {
          if (min && max && ticks) {
            var secPerTick = ((max - min) / ticks) / 1000;

            if (secPerTick <= 45) {
              return "%H:%M:%S";
            }
            if (secPerTick <= 3600) {
              return "%H:%M";
            }
            if (secPerTick <= 80000) {
              return "%m/%d %H:%M";
            }
            if (secPerTick <= 2419200) {
              return "%m/%d";
            }
            return "%Y-%m";
          }

          return "%H:%M";
        }

        var $tooltip = $('<div id="tooltip">');

        elem.bind("plothover", function (event, pos, item) {
          var group, value, timestamp, seriesInfo, format;

          if (item) {
            seriesInfo = item.series.info;
            format = scope.panel.y_formats[seriesInfo.yaxis - 1];

            if (seriesInfo.alias) {
              group = '<small style="font-size:0.9em;">' +
                '<i class="icon-circle" style="color:'+item.series.color+';"></i>' + ' ' +
                seriesInfo.alias +
              '</small><br>';
            } else {
              group = kbn.query_color_dot(item.series.color, 15) + ' ';
            }

            if (scope.panel.stack && scope.panel.tooltip.value_type === 'individual') {
              value = item.datapoint[1] - item.datapoint[2];
            }
            else {
              value = item.datapoint[1];
            }

            value = kbn.valueFormats[format](value, item.series.yaxis.tickDecimals);
            timestamp = dashboard.formatDate(item.datapoint[0]);

            $tooltip.html(group + value + " @ " + timestamp).place_tt(pos.pageX, pos.pageY);
          } else {
            $tooltip.detach();
          }
        });

        function render_panel_as_graphite_png(url) {
          url += '&width=' + elem.width();
          url += '&height=' + elem.css('height').replace('px', '');
          url += '&bgcolor=1f1f1f'; // @grayDarker & @grafanaPanelBackground
          url += '&fgcolor=BBBFC2'; // @textColor & @grayLighter
          url += scope.panel.stack ? '&areaMode=stacked' : '';
          url += scope.panel.fill !== 0 ? ('&areaAlpha=' + (scope.panel.fill/10).toFixed(1)) : '';
          url += scope.panel.linewidth !== 0 ? '&lineWidth=' + scope.panel.linewidth : '';
          url += scope.panel.legend.show ? '&hideLegend=false' : '&hideLegend=true';
          url += scope.panel.grid.leftMin !== null ? '&yMin=' + scope.panel.grid.leftMin : '';
          url += scope.panel.grid.leftMax !== null ? '&yMax=' + scope.panel.grid.leftMax : '';
          url += scope.panel.grid.rightMin !== null ? '&yMin=' + scope.panel.grid.rightMin : '';
          url += scope.panel.grid.rightMax !== null ? '&yMax=' + scope.panel.grid.rightMax : '';
          url += scope.panel['x-axis'] ? '' : '&hideAxes=true';
          url += scope.panel['y-axis'] ? '' : '&hideYAxis=true';

          switch(scope.panel.y_formats[0]) {
          case 'bytes':
            url += '&yUnitSystem=binary';
            break;
          case 'bits':
            url += '&yUnitSystem=binary';
            break;
          case 'bps':
            url += '&yUnitSystem=si';
            break;
          case 'short':
            url += '&yUnitSystem=si';
            break;
          case 'none':
            url += '&yUnitSystem=none';
            break;
          }

          switch(scope.panel.nullPointMode) {
          case 'connected':
            url += '&lineMode=connected';
            break;
          case 'null':
            break; // graphite default lineMode
          case 'null as zero':
            url += "&drawNullAsZero=true";
            break;
          }

          url += scope.panel.steppedLine ? '&lineMode=staircase' : '';

          elem.html('<img src="' + url + '"></img>');
        }

        elem.bind("plotselected", function (event, ranges) {
          scope.$apply(function() {
            timeSrv.setTime({
              from  : moment.utc(ranges.xaxis.from).toDate(),
              to    : moment.utc(ranges.xaxis.to).toDate(),
            });
          });
        });
      }
    };
  });

});<|MERGE_RESOLUTION|>--- conflicted
+++ resolved
@@ -103,10 +103,7 @@
 
           // Populate element
           var options = {
-<<<<<<< HEAD
-=======
             hooks: { draw: [updateLegendValues] },
->>>>>>> cc31a12b
             legend: { show: false },
             series: {
               stackpercent: panel.stack ? panel.percentage : false,
